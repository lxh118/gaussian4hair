#
# Copyright (C) 2023, Inria
# GRAPHDECO research group, https://team.inria.fr/graphdeco
# All rights reserved.
#
# This software is free for non-commercial, research and evaluation use 
# under the terms of the LICENSE.md file.
#
# For inquiries contact  george.drettakis@inria.fr
#

from argparse import ArgumentParser, Namespace
import sys
import os


class GroupParams:
    pass


class ParamGroup:
    def __init__(self, parser: ArgumentParser, name: str, fill_none=False):
        group = parser.add_argument_group(name)
        for key, value in vars(self).items():
            shorthand = False
            if key.startswith("_"):
                shorthand = True
                key = key[1:]
            t = type(value)
            value = value if not fill_none else None
            if shorthand:
                if t == bool:
                    group.add_argument("--" + key, ("-" + key[0:1]), default=value, action="store_true")
                else:
                    group.add_argument("--" + key, ("-" + key[0:1]), default=value, type=t)
            else:
                if t == bool:
                    group.add_argument("--" + key, default=value, action="store_true")
                else:
                    group.add_argument("--" + key, default=value, type=t)

    def extract(self, args):
        group = GroupParams()
        for arg in vars(args).items():
            if arg[0] in vars(self) or ("_" + arg[0]) in vars(self):
                setattr(group, arg[0], arg[1])
        return group


class ModelParams(ParamGroup):
    def __init__(self, parser, sentinel=False):
        self.sh_degree = 3
        self._source_path = ""
        self._model_path = ""
        self._images = "images"
        self._depths = ""
        self._resolution = -1
        self._white_background = False
        self.train_test_exp = False
        self.data_device = "cuda"
        self.eval = False

        # Hair-related parameters
        self.hair_init = False 
        self.hair_data = ""  # Path to hair strand data
        
        super().__init__(parser, "Loading Parameters", sentinel)

    def extract(self, args):
        g = super().extract(args)
        g.source_path = os.path.abspath(g.source_path)
        if hasattr(g, 'hair_data') and g.hair_data:
            g.hair_data = os.path.abspath(g.hair_data)
        return g


class HairParams(ParamGroup):
    """Hair-specific parameters for Gaussian4Hair"""
    def __init__(self, parser):
        # Hair initialization parameters
        self.hair_radius = 3e-4  # Cylinder radius for hair Gaussians
        self.hair_height = 3e-3  # Cylinder height for hair Gaussians
        self.hair_color = [0.6, 0.4, 0.2]  # Default hair color (RGB)
        self.hair_init_style = "cylinder"  # "cylinder" or "ellipsoid"
        
        # Hair filtering parameters  
<<<<<<< HEAD
        self.min_strand_points = 20  # Minimum points per strand to keep (原始版本使用20)
        self.hair_body_threshold = 0.1  # Distance threshold for removing body points near hair
        
        # Hair regularization weights (恢复原始版本的权重)
        self.lambda_opacity = 1.0  # Weight for opacity continuity loss
        self.lambda_geometry = 1.0  # Weight for geometry continuity loss
=======
        self.min_strand_points = 20  # Minimum points per strand to keep
        self.hair_body_threshold = 0.1  # Distance threshold for removing body points near hair
        
        # Hair regularization weights
        self.lambda_opacity = 1  # Weight for opacity continuity loss
        self.lambda_geometry = 1  # Weight for geometry continuity loss
>>>>>>> ebb0c582
        self.lambda_direction = 0.1  # Weight for direction alignment loss
        
        # Hair training parameters
        self.fix_hair_positions = True  # Whether to fix hair positions during training
        self.hair_opacity_init = 0.8  # Initial opacity for hair Gaussians
        self.strand_clone_threshold = 0.3  # Threshold for smart strand cloning
        
        # Hair densification parameters
        self.enable_strand_clone = True  # Enable intelligent strand-level cloning
        self.hair_densify_grad_boost = 1.0  # Gradient boost for hair points
        
        super().__init__(parser, "Hair Parameters")


class PipelineParams(ParamGroup):
    def __init__(self, parser):
        self.convert_SHs_python = False
        self.compute_cov3D_python = False
        self.debug = False
        self.antialiasing = False
        super().__init__(parser, "Pipeline Parameters")


class OptimizationParams(ParamGroup):
    def __init__(self, parser):
        self.iterations = 7_000
        self.position_lr_init = 0.00016
        self.position_lr_final = 0.0000016
        self.position_lr_delay_mult = 0.01
        self.position_lr_max_steps = 7_000
        self.feature_lr = 0.0025
        self.opacity_lr = 0.025
        self.scaling_lr = 0.005
        self.rotation_lr = 0.001
        self.exposure_lr_init = 0.01
        self.exposure_lr_final = 0.001
        self.exposure_lr_delay_steps = 0
        self.exposure_lr_delay_mult = 0.0
        self.percent_dense = 0.01
        self.lambda_dssim = 0.2
        self.densification_interval = 100
        self.opacity_reset_interval = 3000
        self.densify_from_iter = 500
        self.densify_until_iter = 6_000
        self.densify_grad_threshold = 0.0002
        self.depth_l1_weight_init = 1.0
        self.depth_l1_weight_final = 0.01
        self.random_background = False
        self.optimizer_type = "default"
        
        super().__init__(parser, "Optimization Parameters")


def get_combined_args(parser: ArgumentParser):
    cmdlne_string = sys.argv[1:]
    cfgfile_string = "Namespace()"
    args_cmdline = parser.parse_args(cmdlne_string)

    try:
        cfgfilepath = os.path.join(args_cmdline.model_path, "cfg_args")
        print("Looking for config file in", cfgfilepath)
        with open(cfgfilepath) as cfg_file:
            print("Config file found: {}".format(cfgfilepath))
            cfgfile_string = cfg_file.read()
    except TypeError:
        print("Config file not found at")
        pass
    args_cfgfile = eval(cfgfile_string)

    merged_dict = vars(args_cfgfile).copy()
    for k, v in vars(args_cmdline).items():
        if v != None:
            merged_dict[k] = v
    return Namespace(**merged_dict)<|MERGE_RESOLUTION|>--- conflicted
+++ resolved
@@ -84,21 +84,12 @@
         self.hair_init_style = "cylinder"  # "cylinder" or "ellipsoid"
         
         # Hair filtering parameters  
-<<<<<<< HEAD
-        self.min_strand_points = 20  # Minimum points per strand to keep (原始版本使用20)
-        self.hair_body_threshold = 0.1  # Distance threshold for removing body points near hair
-        
-        # Hair regularization weights (恢复原始版本的权重)
-        self.lambda_opacity = 1.0  # Weight for opacity continuity loss
-        self.lambda_geometry = 1.0  # Weight for geometry continuity loss
-=======
         self.min_strand_points = 20  # Minimum points per strand to keep
         self.hair_body_threshold = 0.1  # Distance threshold for removing body points near hair
         
         # Hair regularization weights
-        self.lambda_opacity = 1  # Weight for opacity continuity loss
-        self.lambda_geometry = 1  # Weight for geometry continuity loss
->>>>>>> ebb0c582
+        self.lambda_opacity = 1.0  # Weight for opacity continuity loss
+        self.lambda_geometry = 1.0  # Weight for geometry continuity loss
         self.lambda_direction = 0.1  # Weight for direction alignment loss
         
         # Hair training parameters
